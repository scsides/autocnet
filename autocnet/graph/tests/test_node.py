import os
import sys

import unittest
from unittest.mock import Mock, MagicMock
import warnings

import numpy as np
import pandas as pd
<<<<<<< HEAD
import shapely.geometry
=======
import pytest
>>>>>>> 1788194d

from autocnet.examples import get_path
from plio.io.io_gdal import GeoDataset

from .. import node

sys.path.insert(0, os.path.abspath('..'))


class TestNode(object):

    @pytest.fixture
    def node(self):
        img = get_path('AS15-M-0295_SML.png')
        return node.Node(image_name='AS15-M-0295_SML',
                              image_path=img)

    def test_get_handle(self, node):
        assert isinstance(node.geodata, GeoDataset)

    def test_get_byte_array(self, node):
        image = node.get_byte_array()
        assert (1012, 1012) == image.shape
        assert np.uint8 == image.dtype

    def test_get_array(self, node):
        image = node.get_array()
        assert (1012, 1012) == image.shape
        assert np.float32 == image.dtype

    def test_extract_features(self, node):
        image = node.get_array()
        node.extract_features(image, extractor_parameters={'nfeatures': 10})
        assert len(node.get_keypoints()) ==  10
        assert len(node.descriptors) == 10
        assert 10 == node.nkeypoints

    def test_extract_downsampled_features(self, node):
        # Trust that the
        img = np.random.random(size=(1000,1000))
        geodata = Mock(spec=GeoDataset)
        geodata.raster_size = img.shape
        geodata.read_array = MagicMock(return_value=img)
        node.extract_features_with_downsampling(5,
                                                extractor_parameters={'nfeatures':10})

        assert len(node.keypoints) in range(8,12)
        assert node.keypoints['x'].max() > 500


    def test_extract_tiled_features(self, node):
        tilesize = 500
        node.extract_features_with_tiling(tilesize=tilesize, overlap=50,
                                          extractor_parameters={'nfeatures':10})

        kps = node.keypoints
        assert kps['x'].min() < tilesize
        assert kps['y'].min() < tilesize
        assert len(kps) == pytest.approx(90, 3)

    def test_masks(self, node):
        image = node.get_array()
        node.extract_features(image, extractor_parameters={'nfeatures': 5})
        assert isinstance(node.masks, pd.DataFrame)
        # Create an artificial mask
        node.masks['foo'] =  np.array([0, 0, 1, 1, 1], dtype=np.bool)
        assert node.masks['foo'].sum() == 3

    def test_convex_hull_ratio_fail(self):
        # Convex hull computation is checked lower in the hull computation
        #self.assertRaises(AttributeError, node.coverage_ratio)
        pass

<<<<<<< HEAD
    def test_coverage(self):
        image = self.node.get_array()
        self.node.extract_features(image, method='sift', extractor_parameters={'nfeatures': 10})

        coverage_percn = self.node.coverage()

        self.assertAlmostEqual(coverage_percn, 38.06139557)

    def test_reproj_geom(self):
        img = get_path('AS15-M-0412_sub4.cub')
        cub_node = node.Node(image_name='AS15-M-0412_sub4.cub',
                             image_path=img)

        envelope = cub_node.geodata.footprint.GetEnvelope()
        coord_list = [(envelope[0], envelope[1]), (envelope[2], envelope[1]),
                             (envelope[2], envelope[3]), (envelope[0], envelope[3])]

        reproj_geom = cub_node.reproject_geom(coord_list)
        self.assertEqual(reproj_geom.bounds[0], 5735)
        self.assertEqual(reproj_geom.bounds[1], 5559)
        self.assertEqual(reproj_geom.bounds[2], 23798)
        self.assertEqual(reproj_geom.bounds[3], 27315)
=======
    def test_isis_serial(self, node):
        serial = node.isis_serial
        assert None == serial

    def test_save_load(self, node, tmpdir):
        # Test that without keypoints this warns
        with pytest.warns(UserWarning) as warn:
            node.save_features(tmpdir.join('noattr.npy'))
        assert len(warn) == 1

        basename = tmpdir.dirname

        # With keypoints to npy
        reference = pd.DataFrame(np.arange(10).reshape(5,2), columns=['x', 'y'])
        node.keypoints = reference
        tmpdir.join('kps.npz')
        node.save_features(os.path.join(basename, 'kps.npz'))
        node.keypoints = None
        node.load_features(os.path.join(basename, 'kps.npz'))
        assert node.keypoints.equals(reference)

    def test_coverage(self, node):
        image = node.get_array()
        node.extract_features(image, extractor_method='sift', extractor_parameters={'nfeatures': 10})
        coverage_percn = node.coverage()
        assert coverage_percn == pytest.approx(38.06139557, 2)

    def test_clean(self, node):
        with pytest.raises(AttributeError):
            node._clean([])
        node.keypoints = pd.DataFrame(np.arange(5))
        node.masks = pd.DataFrame(np.array([[True, True, True, False, False],
                                   [True, False, True, True, False]]).T,
                                   columns=['a', 'b'])
        matches, mask = node._clean(clean_keys=['a'])
        assert mask.equals(pd.Series([True, True, True, False, False]))
>>>>>>> 1788194d
<|MERGE_RESOLUTION|>--- conflicted
+++ resolved
@@ -7,11 +7,9 @@
 
 import numpy as np
 import pandas as pd
-<<<<<<< HEAD
 import shapely.geometry
-=======
 import pytest
->>>>>>> 1788194d
+
 
 from autocnet.examples import get_path
 from plio.io.io_gdal import GeoDataset
@@ -85,7 +83,6 @@
         #self.assertRaises(AttributeError, node.coverage_ratio)
         pass
 
-<<<<<<< HEAD
     def test_coverage(self):
         image = self.node.get_array()
         self.node.extract_features(image, method='sift', extractor_parameters={'nfeatures': 10})
@@ -108,7 +105,7 @@
         self.assertEqual(reproj_geom.bounds[1], 5559)
         self.assertEqual(reproj_geom.bounds[2], 23798)
         self.assertEqual(reproj_geom.bounds[3], 27315)
-=======
+
     def test_isis_serial(self, node):
         serial = node.isis_serial
         assert None == serial
@@ -144,5 +141,4 @@
                                    [True, False, True, True, False]]).T,
                                    columns=['a', 'b'])
         matches, mask = node._clean(clean_keys=['a'])
-        assert mask.equals(pd.Series([True, True, True, False, False]))
->>>>>>> 1788194d
+        assert mask.equals(pd.Series([True, True, True, False, False]))