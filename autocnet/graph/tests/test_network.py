--- conflicted
+++ resolved
@@ -187,19 +187,13 @@
         graph = network.CandidateGraph.from_adjacency(test_dict)
         mst_graph = graph.minimum_spanning_tree()
 
-        print(len(mst_graph.edges()))
-
         self.assertEqual(sorted(mst_graph.nodes()), sorted(graph.nodes()))
-<<<<<<< HEAD
         self.assertEqual(len(mst_graph.edges()), len(graph.edges())-5)
 
     def test_triangular_cycles(self):
         cycles = self.graph.compute_triangular_cycles()
         # Node order is variable, length is not
         self.assertEqual(len(cycles), 1)
-=======
-        self.assertEqual(len(mst_graph.edges()), len(graph.edges()) - 5)
 
     def tearDown(self):
-        pass
->>>>>>> 3cc29457
+        pass