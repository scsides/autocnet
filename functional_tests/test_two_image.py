import os

import unittest
import numpy as np
import pandas as pd

from autocnet.examples import get_path
from autocnet.fileio.io_controlnetwork import to_isis
from autocnet.graph.network import CandidateGraph
from autocnet.matcher.matcher import FlannMatcher
from autocnet.matcher import outlier_detector as od


class TestTwoImageMatching(unittest.TestCase):
    """
    Feature: As a user
        I wish to automatically match two images to
        Generate an ISIS control network

        Scenario: Match two images
            Given a manually specified adjacency structure named two_image_adjacency.json
            When read create an adjacency graph
            Then extract image data and attribute nodes
            And find features and descriptors
            And apply a FLANN matcher
            Then create a C object from the graph matches
            Then output a control network
    """

    def setUp(self):
        self.serial_numbers = {'AS15-M-0295_SML.png': '1971-07-31T01:24:11.754',
                               'AS15-M-0296_SML.png': '1971-07-31T01:24:36.970',
                               'AS15-M-0297_SML.png': '1971-07-31T01:25:02.243',
                               'AS15-M-0298_SML.png': '1971-07-31T01:25:27.457',
                               'AS15-M-0299_SML.png': '1971-07-31T01:25:52.669',
                               'AS15-M-0300_SML.png': '1971-07-31T01:26:17.923'}

        for k, v in self.serial_numbers.items():
            self.serial_numbers[k] = 'APOLLO15/METRIC/{}'.format(v)

    def test_two_image(self):
        # Step: Create an adjacency graph
        adjacency = get_path('two_image_adjacency.json')
<<<<<<< HEAD
        basepath = os.path.dirname(adjacency)
        cg = CandidateGraph.from_adjacency(adjacency)
=======
        cg = CandidateGraph.from_adjacency_file(adjacency)
>>>>>>> 576b7402
        self.assertEqual(2, cg.number_of_nodes())
        self.assertEqual(1, cg.number_of_edges())

        # Step: Extract image data and attribute nodes
        cg.extract_features(50)
        for node, attributes in cg.nodes_iter(data=True):
            self.assertIn(len(attributes['keypoints']), [49, 50, 51])

        # Step: Then apply a FLANN matcher
        fl = FlannMatcher()
        for node, attributes in cg.nodes_iter(data=True):
            fl.add(attributes['descriptors'], key=node)
        fl.train()

        for node, attributes in cg.nodes_iter(data=True):
            descriptors = attributes['descriptors']
            matches = fl.query(descriptors, node, k=5)
            cg.add_matches(matches)

        for source, destination, attributes in cg.edges_iter(data=True):
            matches = attributes['matches']
            # Perform the symmetry check
            symmetry_mask = od.mirroring_test(matches)
            self.assertIn(symmetry_mask.sum(), range(45, 50))
            attributes['symmetry'] = symmetry_mask

            # Perform the ratio test
            ratio_mask = od.distance_ratio(matches, ratio=0.95)
            self.assertIn(ratio_mask.sum(), range(30,45))
            attributes['ratio'] = ratio_mask

            mask = np.array(ratio_mask * symmetry_mask)
            self.assertIn(len(matches.loc[mask]), range(4,10))
        # Step: And create a C object
        cnet = cg.to_cnet(clean_keys=['symmetry', 'ratio'])

        # Step update the serial numbers
        nid_to_serial = {}
        for node, attributes in cg.nodes_iter(data=True):
            nid_to_serial[node] = self.serial_numbers[attributes['image_name']]

        cnet.replace({'nid': nid_to_serial}, inplace=True)

        # Step: Output a control network
        to_isis('TestTwoImageMatching.net', cnet, mode='wb',
                networkid='TestTwoImageMatching', targetname='Moon')

    def tearDown(self):
        try:
            os.path.remove('TestTwoImageMatching.net')
        except: pass<|MERGE_RESOLUTION|>--- conflicted
+++ resolved
@@ -41,12 +41,7 @@
     def test_two_image(self):
         # Step: Create an adjacency graph
         adjacency = get_path('two_image_adjacency.json')
-<<<<<<< HEAD
-        basepath = os.path.dirname(adjacency)
         cg = CandidateGraph.from_adjacency(adjacency)
-=======
-        cg = CandidateGraph.from_adjacency_file(adjacency)
->>>>>>> 576b7402
         self.assertEqual(2, cg.number_of_nodes())
         self.assertEqual(1, cg.number_of_edges())
 
